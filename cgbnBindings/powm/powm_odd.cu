--- conflicted
+++ resolved
@@ -1,460 +1,420 @@
-/***
-
-Copyright (c) 2018-2019, NVIDIA CORPORATION.  All rights reserved.
-
-Permission is hereby granted, free of charge, to any person obtaining a
-copy of this software and associated documentation files (the "Software"),
-to deal in the Software without restriction, including without limitation
-the rights to use, copy, modify, merge, publish, distribute, sublicense,
-and/or sell copies of the Software, and to permit persons to whom the
-Software is furnished to do so, subject to the following conditions:
-
-The above copyright notice and this permission notice shall be included in
-all copies or substantial portions of the Software.
-
-THE SOFTWARE IS PROVIDED "AS IS", WITHOUT WARRANTY OF ANY KIND, EXPRESS OR
-IMPLIED, INCLUDING BUT NOT LIMITED TO THE WARRANTIES OF MERCHANTABILITY,
-FITNESS FOR A PARTICULAR PURPOSE AND NONINFRINGEMENT. IN NO EVENT SHALL THE
-AUTHORS OR COPYRIGHT HOLDERS BE LIABLE FOR ANY CLAIM, DAMAGES OR OTHER
-LIABILITY, WHETHER IN AN ACTION OF CONTRACT, TORT OR OTHERWISE, ARISING
-FROM, OUT OF OR IN CONNECTION WITH THE SOFTWARE OR THE USE OR OTHER DEALINGS
-IN THE SOFTWARE.
-
-***/
-
-#include <stdio.h>
-#include <stdint.h>
-#include <stdlib.h>
-#include <cuda.h>
-#include <cuda_profiler_api.h>
-#include <gmp.h>
-#include "cgbn/cgbn.h"
-#include "../utility/support.h"
-#include "powm_odd_export.h"
-
-// For this example, there are quite a few template parameters that are used to generate the actual code.
-// In order to simplify passing many parameters, we use the same approach as the CGBN library, which is to
-// create a container class with static constants and then pass the class.
-
-// The CGBN context uses the following three parameters:
-//   TBP             - threads per block (zero means to use the blockDim.x)
-//   MAX_ROTATION    - must be small power of 2, imperically, 4 works well
-//   SHM_LIMIT       - number of bytes of dynamic shared memory available to the kernel
-//   CONSTANT_TIME   - require constant time algorithms (currently, constant time algorithms are not available)
-
-// Locally it will also be helpful to have several parameters:
-//   TPI             - threads per instance
-//   BITS            - number of bits per instance
-//   WINDOW_BITS     - number of bits to use for the windowed exponentiation
-
-template<uint32_t tpi, uint32_t bits, uint32_t window_bits>
-class powm_params_t {
-  public:
-  // parameters used by the CGBN context
-  static const uint32_t TPB=0;                     // get TPB from blockDim.x  
-  static const uint32_t MAX_ROTATION=4;            // good default value
-  static const uint32_t SHM_LIMIT=0;               // no shared mem available
-  static const bool     CONSTANT_TIME=false;       // constant time implementations aren't available yet
-  
-  // parameters used locally in the application
-  static const uint32_t TPI=tpi;                   // threads per instance
-  static const uint32_t BITS=bits;                 // instance size
-  static const uint32_t WINDOW_BITS=window_bits;   // window size
-};
-
-template<class params>
-class powm_odd_t {
-  public:
-  static const uint32_t window_bits=params::WINDOW_BITS;  // used a lot, give it an instance variable
-
-  // It might be possible to switch to a SOA structure within the instance_t struct
-  // Currently, I believe removing this struct completely would make things worse
-  // The main advantage of the current interleaved AOS input structure is that it allows making the 
-  // input memory longer by concatenating byte arrays that represent valid inputs
-  // I also need to run benchmarks on an x16 pcie link to make sure we're making the correct pcie bandwidth tradeoff
-  // Results shouldn't belong in the instance struct. They should get allocated and written separately, so as to not
-  // have to download and uploaded more than is necessary. x and pow should only be uploaded, and results should only
-  // be downloaded.
-  typedef struct {
-    cgbn_mem_t<params::BITS> x;
-    cgbn_mem_t<params::BITS> power;
-  } input_t;
-  
-  typedef cgbn_context_t<params::TPI, params>   context_t;
-  typedef cgbn_env_t<context_t, params::BITS>   env_t;
-  typedef typename env_t::cgbn_t                bn_t;
-  typedef typename env_t::cgbn_local_t          bn_local_t;
-
-  context_t _context;
-  env_t     _env;
-  int32_t   _instance;
-
-  __device__ __forceinline__ powm_odd_t(cgbn_monitor_t monitor, cgbn_error_report_t *report, int32_t instance) : _context(monitor, report, (uint32_t)instance), _env(_context), _instance(instance) {
-  }
-
-  __device__ __forceinline__ void fixed_window_powm_odd(bn_t &result, const bn_t &x, const bn_t &power, const bn_t &modulus) {
-    bn_t       t;
-    bn_local_t window[1<<window_bits];
-    int32_t    index, position, offset;
-    uint32_t   np0;
-
-    // conmpute x^power mod modulus, using the fixed window algorithm
-    // requires:  x<modulus,  modulus is odd
-
-    // compute x^0 (in Montgomery space, this is just 2^BITS - modulus)
-    cgbn_negate(_env, t, modulus);
-    cgbn_store(_env, window+0, t);
-    
-    // convert x into Montgomery space, store into window table
-    np0=cgbn_bn2mont(_env, result, x, modulus);
-    cgbn_store(_env, window+1, result);
-    cgbn_set(_env, t, result);
-    
-    // compute x^2, x^3, ... x^(2^window_bits-1), store into window table
-    #pragma nounroll
-    for(index=2;index<(1<<window_bits);index++) {
-      cgbn_mont_mul(_env, result, result, t, modulus, np0);
-      cgbn_store(_env, window+index, result);
-    }
-
-    // find leading high bit
-    position=params::BITS - cgbn_clz(_env, power);
-
-    // break the exponent into chunks, each window_bits in length
-    // load the most significant non-zero exponent chunk
-    offset=position % window_bits;
-    if(offset==0)
-      position=position-window_bits;
-    else
-      position=position-offset;
-    index=cgbn_extract_bits_ui32(_env, power, position, window_bits);
-    cgbn_load(_env, result, window+index);
-    
-    // process the remaining exponent chunks
-    while(position>0) {
-      // square the result window_bits times
-      #pragma nounroll
-      for(int sqr_count=0;sqr_count<window_bits;sqr_count++)
-        cgbn_mont_sqr(_env, result, result, modulus, np0);
-      
-      // multiply by next exponent chunk
-      position=position-window_bits;
-      index=cgbn_extract_bits_ui32(_env, power, position, window_bits);
-      cgbn_load(_env, t, window+index);
-      cgbn_mont_mul(_env, result, result, t, modulus, np0);
-    }
-    
-    // we've processed the exponent now, convert back to normal space
-    cgbn_mont2bn(_env, result, result, modulus, np0);
-  }
-  
-  __device__ __forceinline__ void sliding_window_powm_odd(bn_t &result, const bn_t &x, const bn_t &power, const bn_t &modulus) {
-    bn_t         t, starts;
-    int32_t      index, position, leading;
-    uint32_t     mont_inv;
-    bn_local_t   odd_powers[1<<window_bits-1];
-
-    // compute x^power mod modulus, using Constant Length Non-Zero windows (CLNZ).
-    // requires:  x<modulus,  modulus is odd
-        
-    // find the leading one in the power
-    leading=params::BITS-1-cgbn_clz(_env, power);
-    if(leading>=0) {
-      // convert x into Montgomery space, store in the odd powers table
-      mont_inv=cgbn_bn2mont(_env, result, x, modulus);
-      
-      // compute t=x^2 mod modulus
-      cgbn_mont_sqr(_env, t, result, modulus, mont_inv);
-      
-      // compute odd powers window table: x^1, x^3, x^5, ...
-      cgbn_store(_env, odd_powers, result);
-      #pragma nounroll
-      for(index=1;index<(1<<window_bits-1);index++) {
-        cgbn_mont_mul(_env, result, result, t, modulus, mont_inv);
-        cgbn_store(_env, odd_powers+index, result);
-      }
-  
-      // starts contains an array of bits indicating the start of a window
-      cgbn_set_ui32(_env, starts, 0);
-  
-      // organize p as a sequence of odd window indexes
-      position=0;
-      while(true) {
-        if(cgbn_extract_bits_ui32(_env, power, position, 1)==0)
-          position++;
-        else {
-          cgbn_insert_bits_ui32(_env, starts, starts, position, 1, 1);
-          if(position+window_bits>leading)
-            break;
-          position=position+window_bits;
-        }
-      }
-  
-      // load first window.  Note, since the window index must be odd, we have to
-      // divide it by two before indexing the window table.  Instead, we just don't
-      // load the index LSB from power
-      index=cgbn_extract_bits_ui32(_env, power, position+1, window_bits-1);
-      cgbn_load(_env, result, odd_powers+index);
-      position--;
-      
-      // Process remaining windows 
-      while(position>=0) {
-        cgbn_mont_sqr(_env, result, result, modulus, mont_inv);
-        if(cgbn_extract_bits_ui32(_env, starts, position, 1)==1) {
-          // found a window, load the index
-          index=cgbn_extract_bits_ui32(_env, power, position+1, window_bits-1);
-          cgbn_load(_env, t, odd_powers+index);
-          cgbn_mont_mul(_env, result, result, t, modulus, mont_inv);
-        }
-        position--;
-      }
-      
-      // convert result from Montgomery space
-      cgbn_mont2bn(_env, result, result, modulus, mont_inv);
-    }
-    else {
-      // p=0, thus x^p mod modulus=1
-      cgbn_set_ui32(_env, result, 1);
-    }
-  }
-};
-
-// kernel implementation using cgbn
-// 
-// Unfortunately, the kernel must be separate from the powm_odd_t class
-// kernel_powm_odd<params><<<(instance_count+IPB-1)/IPB, TPB>>>(report, gpuInputs, gpuResults, instance_count);
-template<class params>
-__global__ void kernel_powm_odd(cgbn_error_report_t *report, typename powm_odd_t<params>::input_t *inputs, cgbn_mem_t<params::BITS> *modulus, cgbn_mem_t<params::BITS> *outputs, uint32_t count) {
-  int32_t instance;
-
-  // decode an instance number from the blockIdx and threadIdx
-  instance=(blockIdx.x*blockDim.x + threadIdx.x)/params::TPI;
-  if(instance>=count)
-    return;
-
-  powm_odd_t<params>                 po(cgbn_report_monitor, report, instance);
-  typename powm_odd_t<params>::bn_t  r, x, p, m;
-  
-  // the loads and stores can go in the class, but it seems more natural to have them
-  // here and to pass in and out bignums
-  cgbn_load(po._env, x, &(inputs[instance].x));
-  cgbn_load(po._env, p, &(inputs[instance].power));
-  cgbn_load(po._env, m, modulus);
-  
-  // this can be either fixed_window_powm_odd or sliding_window_powm_odd.
-  // when TPI<32, fixed window runs much faster because it is less divergent, so we use it here
-  po.fixed_window_powm_odd(r, x, p, m);
-  //   OR
-  // po.sliding_window_powm_odd(r, x, p, m);
-  
-  cgbn_store(po._env, &(outputs[instance]), r);
-}
-
-// Result of upload_powm
-template<class params>
-struct powm_upload_results_t {
-  // Number of items: instance_count
-  typename powm_odd_t<params>::input_t *gpuInputs;
-  cgbn_mem_t<params::BITS> *gpuResults;
-  // Number of items: 1
-  cgbn_mem_t<params::BITS> *gpuModulus;
-  uint32_t instance_count;
-  cgbn_error_report_t *report;
-  // If error is set, caller should cudaFree any GPU memory, then free the 
-  // error string and the struct when the error has been handled.
-  const char* error;
-};
-
-// Check error before proceeding
-// Does async memcpy set the error?
-// Clean up struct if error is present
-// Uploads memory from host to device, asynchronously
-// Returns a struct that will contain the necessary parameters to the run function
-template<class params>
-powm_upload_results_t<params>* upload_powm(const void* modulus, const void *inputs, const uint32_t instance_count) {
-  typedef typename powm_odd_t<params>::input_t input_t;
-  
-  powm_upload_results_t<params>* result = (powm_upload_results_t<params>*)malloc(sizeof(*result));
-  // Set instance count; it's re-used when the kernel gets run later
-  result->instance_count = instance_count;
-  
-  // Because there aren't multiple return types, this will no longer work
-  result->error = CUDA_CHECK(cudaSetDevice(0));
-  if (result->error != NULL) {
-    return result;
-  }
-  printf("Copying inputs to the GPU ...\n");
-  // Is this the best way of allocating memory for each kernel launch?
-  // Is there actually a perf difference doing things this way vs the AoS allocation style?
-  // Results will be written to the end of this area of memory
-  // I'm pretty sure this is a dumb way of doing it...
-  const size_t modulusSize = sizeof(cgbn_mem_t<params::BITS>);
-  const size_t resultsSize = sizeof(cgbn_mem_t<params::BITS>)*instance_count;
-  const size_t inputsSize = sizeof(input_t)*instance_count;
-  result->error = CUDA_CHECK(cudaMalloc((void **)&(result->gpuInputs), inputsSize));
-  if (result->error != NULL) {
-    return result;
-  }
-  result->error = CUDA_CHECK(cudaMalloc((void **)&(result->gpuResults), resultsSize));
-  if (result->error != NULL) {
-    return result;
-  }
-  result->error = CUDA_CHECK(cudaMalloc((void **)&(result->gpuModulus), modulusSize));
-  if (result->error != NULL) {
-    return result;
-  }
-
-  result->error = CUDA_CHECK(cudaMemcpy((void *)result->gpuInputs, inputs, inputsSize, cudaMemcpyHostToDevice));
-  if (result->error != NULL) {
-    return result;
-  }
-
-  // Currently, we're copying to the modulus before each kernel launch
-  // I'm not sure how to handle benchmarking with two groups...
-  // Two groups would require two separate kernel launches, and if they have
-  // different numbers of bits, they would also require two different CGBN
-  // environments... Basically, two different instantiations of the class.
-  result->error = CUDA_CHECK(cudaMemcpy((void *)result->gpuModulus, modulus, modulusSize, cudaMemcpyHostToDevice));
-  if (result->error != NULL) {
-    return result;
-  }
-
-  // create a cgbn_error_report for CGBN to report back errors
-  result->error = CUDA_CHECK(cgbn_error_report_alloc(&(result->report)));
-  if (result->error != NULL) {
-    return result;
-  }
-
-  return result;
-}
-
-// Run powm kernel
-// Blocks until kernel execution finishes, then copies results from device to host
-// To call this, you should have prepared a kernel launch with upload_powm
-// and waited for the returned struct to be populated
-// The method will only work properly with a valid (i.e. non-error) 
-// powm_upload_results_t
-// The results will be placed in the passed results pointer after the kernel run
-template<class params>
-const char* run_powm(powm_upload_results_t<params> *upload, void *results) {
-  typedef typename powm_odd_t<params>::input_t input_t;
-
-  const int32_t              TPB=(params::TPB==0) ? 128 : params::TPB;    // default threads per block to 128
-  const int32_t              TPI=params::TPI, IPB=TPB/TPI;                // IPB is instances per block
-
-  const size_t resultsSize = sizeof(cgbn_mem_t<params::BITS>)*upload->instance_count;
-
-  // launch kernel with blocks=ceil(instance_count/IPB) and threads=TPB
-  // We'll try a launch with just 1 instance, and see if that access is still illegal
-  // Probably the memory is not getting uploaded all in one chunk, as it should be.
-  kernel_powm_odd<params><<<(upload->instance_count+IPB-1)/IPB, TPB>>>(upload->report, upload->gpuInputs, upload->gpuModulus, upload->gpuResults, upload->instance_count);
-
-  // error report uses managed memory, so we sync the device (or stream) and check for cgbn errors
-  // Note: This should probably only happen in debug builds, as the error 
-  // report might not be necessary in normal usage
-  CUDA_CHECK_RETURN(cudaDeviceSynchronize());
-  CGBN_CHECK_RETURN(upload->report);
-
-  // The kernel ran successfully, so we get the results off the GPU
-  CUDA_CHECK_RETURN(cudaMemcpy(results, upload->gpuResults, resultsSize, cudaMemcpyDeviceToHost));
-
-  // We don't need these GPU buffers anymore, as the kernel has run
-  // Does this free the buffers properly? I have concerns about correctness here
-  CUDA_CHECK_RETURN(cudaFree((void*)upload->gpuInputs));
-  CUDA_CHECK_RETURN(cudaFree((void*)upload->gpuResults));
-  CUDA_CHECK_RETURN(cudaFree((void*)upload->gpuModulus));
-  CUDA_CHECK_RETURN(cgbn_error_report_free(upload->report));
-  free(upload);
-  return NULL;
-}
-
-typedef powm_params_t<32, 2048, 5> params2048;
-typedef powm_params_t<32, 4096, 5> params4096;
-
-// All the methods used in cgo should have extern "C" linkage to avoid
-// implementation-specific name mangling
-// This makes them more straightforward to load from the shared object
-extern "C" {
-<<<<<<< HEAD
-    // 2K BITS
-    // Can the 2048 be templated?
-/*    typedef powm_params_t<8, 2048, 5> params;
-    struct powm_2048_return {
-        void *powm_results;
-        const char *error;
-    };
-    powm_2048_return* powm_2048(const void *prime, const void *instances, const uint32_t instance_count) {
-        printf("Error is after CUDA so call\n");
-        powm_2048_return *result = (powm_2048_return*)malloc(sizeof(*result));
-        // Can i get the size of an individual BN in a better way than this?
-        void *results_mem = malloc(params::BITS/8 * instance_count);
-        result->error = run_powm<params>(prime, instances, results_mem, instance_count);
-        result->powm_results = results_mem;
-        return result;
-    }*/
-
-    // 4K BITS
-    typedef powm_params_t<32, 4096, 5> params;
-    struct powm_4096_return {
-        void *powm_results;
-        const char *error;
-    };
-    powm_4096_return* powm_4096(const void *prime, const void *instances, const uint32_t instance_count) {
-        // Upload data
-        auto upload = upload_powm<params>(prime, instances, instance_count);
-
-        // Run kernel
-        powm_4096_return *result = (powm_4096_return*)malloc(sizeof(*result));
-        // Can i get the size of an individual BN in a better way than this?
-        void *results_mem = malloc(params::BITS/8 * instance_count);
-        result->error = run_powm<params>(upload, results_mem);
-        result->powm_results = results_mem;
-        return result;
-    }
-=======
-  // 2K BITS
-  kernel_return* powm_2048(const void *prime, const void *instances, const uint32_t instance_count) {
-    kernel_return *kr = (kernel_return*)malloc(sizeof(*kr));
-    void *results_mem = malloc(sizeof(cgbn_mem_t<2048>) * instance_count);
-    kr->error = run_powm<params2048>(prime, instances, results_mem, instance_count);
-    kr->results = results_mem;
-    return kr;
-  }
->>>>>>> 16214baa
-
-  // 4K BITS
-  kernel_return* powm_4096(const void *prime, const void *instances, const uint32_t instance_count) {
-    kernel_return *kr = (kernel_return*)malloc(sizeof(*kr));
-    void *results_mem = malloc(sizeof(cgbn_mem_t<4096>) * instance_count);
-    kr->error = run_powm<params4096>(prime, instances, results_mem, instance_count);
-    kr->results = results_mem;
-    return kr;
-  }
-
-  // Call this after execution has completed to write out profile information to the disk
-  const char* stopProfiling() {
-    CUDA_CHECK_RETURN(cudaProfilerStop());
-    return NULL;
-  }
-
-<<<<<<< HEAD
-    const char* resetDevice() {
-        CUDA_CHECK_RETURN(cudaDeviceReset());
-        return NULL;
-    }
-}
-
-
-=======
-  const char* startProfiling() {
-    CUDA_CHECK_RETURN(cudaProfilerStart());
-    return NULL;
-  }
-
-  const char* resetDevice() {
-    CUDA_CHECK_RETURN(cudaDeviceReset());
-    return NULL;
-  }
-}
-
->>>>>>> 16214baa
+/***
+
+Copyright (c) 2018-2019, NVIDIA CORPORATION.  All rights reserved.
+
+Permission is hereby granted, free of charge, to any person obtaining a
+copy of this software and associated documentation files (the "Software"),
+to deal in the Software without restriction, including without limitation
+the rights to use, copy, modify, merge, publish, distribute, sublicense,
+and/or sell copies of the Software, and to permit persons to whom the
+Software is furnished to do so, subject to the following conditions:
+
+The above copyright notice and this permission notice shall be included in
+all copies or substantial portions of the Software.
+
+THE SOFTWARE IS PROVIDED "AS IS", WITHOUT WARRANTY OF ANY KIND, EXPRESS OR
+IMPLIED, INCLUDING BUT NOT LIMITED TO THE WARRANTIES OF MERCHANTABILITY,
+FITNESS FOR A PARTICULAR PURPOSE AND NONINFRINGEMENT. IN NO EVENT SHALL THE
+AUTHORS OR COPYRIGHT HOLDERS BE LIABLE FOR ANY CLAIM, DAMAGES OR OTHER
+LIABILITY, WHETHER IN AN ACTION OF CONTRACT, TORT OR OTHERWISE, ARISING
+FROM, OUT OF OR IN CONNECTION WITH THE SOFTWARE OR THE USE OR OTHER DEALINGS
+IN THE SOFTWARE.
+
+***/
+
+#include <stdio.h>
+#include <stdint.h>
+#include <stdlib.h>
+#include <cuda.h>
+#include <cuda_profiler_api.h>
+#include <gmp.h>
+#include "cgbn/cgbn.h"
+#include "../utility/support.h"
+#include "powm_odd_export.h"
+
+// For this example, there are quite a few template parameters that are used to generate the actual code.
+// In order to simplify passing many parameters, we use the same approach as the CGBN library, which is to
+// create a container class with static constants and then pass the class.
+
+// The CGBN context uses the following three parameters:
+//   TBP             - threads per block (zero means to use the blockDim.x)
+//   MAX_ROTATION    - must be small power of 2, imperically, 4 works well
+//   SHM_LIMIT       - number of bytes of dynamic shared memory available to the kernel
+//   CONSTANT_TIME   - require constant time algorithms (currently, constant time algorithms are not available)
+
+// Locally it will also be helpful to have several parameters:
+//   TPI             - threads per instance
+//   BITS            - number of bits per instance
+//   WINDOW_BITS     - number of bits to use for the windowed exponentiation
+
+template<uint32_t tpi, uint32_t bits, uint32_t window_bits>
+class powm_params_t {
+  public:
+  // parameters used by the CGBN context
+  static const uint32_t TPB=0;                     // get TPB from blockDim.x  
+  static const uint32_t MAX_ROTATION=4;            // good default value
+  static const uint32_t SHM_LIMIT=0;               // no shared mem available
+  static const bool     CONSTANT_TIME=false;       // constant time implementations aren't available yet
+  
+  // parameters used locally in the application
+  static const uint32_t TPI=tpi;                   // threads per instance
+  static const uint32_t BITS=bits;                 // instance size
+  static const uint32_t WINDOW_BITS=window_bits;   // window size
+};
+
+template<class params>
+class powm_odd_t {
+  public:
+  static const uint32_t window_bits=params::WINDOW_BITS;  // used a lot, give it an instance variable
+
+  // It might be possible to switch to a SOA structure within the instance_t struct
+  // Currently, I believe removing this struct completely would make things worse
+  // The main advantage of the current interleaved AOS input structure is that it allows making the 
+  // input memory longer by concatenating byte arrays that represent valid inputs
+  // I also need to run benchmarks on an x16 pcie link to make sure we're making the correct pcie bandwidth tradeoff
+  // Results shouldn't belong in the instance struct. They should get allocated and written separately, so as to not
+  // have to download and uploaded more than is necessary. x and pow should only be uploaded, and results should only
+  // be downloaded.
+  typedef struct {
+    cgbn_mem_t<params::BITS> x;
+    cgbn_mem_t<params::BITS> power;
+  } input_t;
+  
+  typedef cgbn_context_t<params::TPI, params>   context_t;
+  typedef cgbn_env_t<context_t, params::BITS>   env_t;
+  typedef typename env_t::cgbn_t                bn_t;
+  typedef typename env_t::cgbn_local_t          bn_local_t;
+
+  context_t _context;
+  env_t     _env;
+  int32_t   _instance;
+
+  __device__ __forceinline__ powm_odd_t(cgbn_monitor_t monitor, cgbn_error_report_t *report, int32_t instance) : _context(monitor, report, (uint32_t)instance), _env(_context), _instance(instance) {
+  }
+
+  __device__ __forceinline__ void fixed_window_powm_odd(bn_t &result, const bn_t &x, const bn_t &power, const bn_t &modulus) {
+    bn_t       t;
+    bn_local_t window[1<<window_bits];
+    int32_t    index, position, offset;
+    uint32_t   np0;
+
+    // conmpute x^power mod modulus, using the fixed window algorithm
+    // requires:  x<modulus,  modulus is odd
+
+    // compute x^0 (in Montgomery space, this is just 2^BITS - modulus)
+    cgbn_negate(_env, t, modulus);
+    cgbn_store(_env, window+0, t);
+    
+    // convert x into Montgomery space, store into window table
+    np0=cgbn_bn2mont(_env, result, x, modulus);
+    cgbn_store(_env, window+1, result);
+    cgbn_set(_env, t, result);
+    
+    // compute x^2, x^3, ... x^(2^window_bits-1), store into window table
+    #pragma nounroll
+    for(index=2;index<(1<<window_bits);index++) {
+      cgbn_mont_mul(_env, result, result, t, modulus, np0);
+      cgbn_store(_env, window+index, result);
+    }
+
+    // find leading high bit
+    position=params::BITS - cgbn_clz(_env, power);
+
+    // break the exponent into chunks, each window_bits in length
+    // load the most significant non-zero exponent chunk
+    offset=position % window_bits;
+    if(offset==0)
+      position=position-window_bits;
+    else
+      position=position-offset;
+    index=cgbn_extract_bits_ui32(_env, power, position, window_bits);
+    cgbn_load(_env, result, window+index);
+    
+    // process the remaining exponent chunks
+    while(position>0) {
+      // square the result window_bits times
+      #pragma nounroll
+      for(int sqr_count=0;sqr_count<window_bits;sqr_count++)
+        cgbn_mont_sqr(_env, result, result, modulus, np0);
+      
+      // multiply by next exponent chunk
+      position=position-window_bits;
+      index=cgbn_extract_bits_ui32(_env, power, position, window_bits);
+      cgbn_load(_env, t, window+index);
+      cgbn_mont_mul(_env, result, result, t, modulus, np0);
+    }
+    
+    // we've processed the exponent now, convert back to normal space
+    cgbn_mont2bn(_env, result, result, modulus, np0);
+  }
+  
+  __device__ __forceinline__ void sliding_window_powm_odd(bn_t &result, const bn_t &x, const bn_t &power, const bn_t &modulus) {
+    bn_t         t, starts;
+    int32_t      index, position, leading;
+    uint32_t     mont_inv;
+    bn_local_t   odd_powers[1<<window_bits-1];
+
+    // compute x^power mod modulus, using Constant Length Non-Zero windows (CLNZ).
+    // requires:  x<modulus,  modulus is odd
+        
+    // find the leading one in the power
+    leading=params::BITS-1-cgbn_clz(_env, power);
+    if(leading>=0) {
+      // convert x into Montgomery space, store in the odd powers table
+      mont_inv=cgbn_bn2mont(_env, result, x, modulus);
+      
+      // compute t=x^2 mod modulus
+      cgbn_mont_sqr(_env, t, result, modulus, mont_inv);
+      
+      // compute odd powers window table: x^1, x^3, x^5, ...
+      cgbn_store(_env, odd_powers, result);
+      #pragma nounroll
+      for(index=1;index<(1<<window_bits-1);index++) {
+        cgbn_mont_mul(_env, result, result, t, modulus, mont_inv);
+        cgbn_store(_env, odd_powers+index, result);
+      }
+  
+      // starts contains an array of bits indicating the start of a window
+      cgbn_set_ui32(_env, starts, 0);
+  
+      // organize p as a sequence of odd window indexes
+      position=0;
+      while(true) {
+        if(cgbn_extract_bits_ui32(_env, power, position, 1)==0)
+          position++;
+        else {
+          cgbn_insert_bits_ui32(_env, starts, starts, position, 1, 1);
+          if(position+window_bits>leading)
+            break;
+          position=position+window_bits;
+        }
+      }
+  
+      // load first window.  Note, since the window index must be odd, we have to
+      // divide it by two before indexing the window table.  Instead, we just don't
+      // load the index LSB from power
+      index=cgbn_extract_bits_ui32(_env, power, position+1, window_bits-1);
+      cgbn_load(_env, result, odd_powers+index);
+      position--;
+      
+      // Process remaining windows 
+      while(position>=0) {
+        cgbn_mont_sqr(_env, result, result, modulus, mont_inv);
+        if(cgbn_extract_bits_ui32(_env, starts, position, 1)==1) {
+          // found a window, load the index
+          index=cgbn_extract_bits_ui32(_env, power, position+1, window_bits-1);
+          cgbn_load(_env, t, odd_powers+index);
+          cgbn_mont_mul(_env, result, result, t, modulus, mont_inv);
+        }
+        position--;
+      }
+      
+      // convert result from Montgomery space
+      cgbn_mont2bn(_env, result, result, modulus, mont_inv);
+    }
+    else {
+      // p=0, thus x^p mod modulus=1
+      cgbn_set_ui32(_env, result, 1);
+    }
+  }
+};
+
+// kernel implementation using cgbn
+// 
+// Unfortunately, the kernel must be separate from the powm_odd_t class
+// kernel_powm_odd<params><<<(instance_count+IPB-1)/IPB, TPB>>>(report, gpuInputs, gpuResults, instance_count);
+template<class params>
+__global__ void kernel_powm_odd(cgbn_error_report_t *report, typename powm_odd_t<params>::input_t *inputs, cgbn_mem_t<params::BITS> *modulus, cgbn_mem_t<params::BITS> *outputs, uint32_t count) {
+  int32_t instance;
+
+  // decode an instance number from the blockIdx and threadIdx
+  instance=(blockIdx.x*blockDim.x + threadIdx.x)/params::TPI;
+  if(instance>=count)
+    return;
+
+  powm_odd_t<params>                 po(cgbn_report_monitor, report, instance);
+  typename powm_odd_t<params>::bn_t  r, x, p, m;
+  
+  // the loads and stores can go in the class, but it seems more natural to have them
+  // here and to pass in and out bignums
+  cgbn_load(po._env, x, &(inputs[instance].x));
+  cgbn_load(po._env, p, &(inputs[instance].power));
+  cgbn_load(po._env, m, modulus);
+  
+  // this can be either fixed_window_powm_odd or sliding_window_powm_odd.
+  // when TPI<32, fixed window runs much faster because it is less divergent, so we use it here
+  po.fixed_window_powm_odd(r, x, p, m);
+  //   OR
+  // po.sliding_window_powm_odd(r, x, p, m);
+  
+  cgbn_store(po._env, &(outputs[instance]), r);
+}
+
+// Result of upload_powm
+template<class params>
+struct powm_upload_results_t {
+  // Number of items: instance_count
+  typename powm_odd_t<params>::input_t *gpuInputs;
+  cgbn_mem_t<params::BITS> *gpuResults;
+  // Number of items: 1
+  cgbn_mem_t<params::BITS> *gpuModulus;
+  uint32_t instance_count;
+  cgbn_error_report_t *report;
+  // If error is set, caller should cudaFree any GPU memory, then free the 
+  // error string and the struct when the error has been handled.
+  const char* error;
+};
+
+// Check error before proceeding
+// Does async memcpy set the error?
+// Clean up struct if error is present
+// Uploads memory from host to device, asynchronously
+// Returns a struct that will contain the necessary parameters to the run function
+template<class params>
+powm_upload_results_t<params>* upload_powm(const void* modulus, const void *inputs, const uint32_t instance_count) {
+  typedef typename powm_odd_t<params>::input_t input_t;
+  
+  powm_upload_results_t<params>* result = (powm_upload_results_t<params>*)malloc(sizeof(*result));
+  // Set instance count; it's re-used when the kernel gets run later
+  result->instance_count = instance_count;
+  
+  // Because there aren't multiple return types, this will no longer work
+  result->error = CUDA_CHECK(cudaSetDevice(0));
+  if (result->error != NULL) {
+    return result;
+  }
+  printf("Copying inputs to the GPU ...\n");
+  // Is this the best way of allocating memory for each kernel launch?
+  // Is there actually a perf difference doing things this way vs the AoS allocation style?
+  // Results will be written to the end of this area of memory
+  // I'm pretty sure this is a dumb way of doing it...
+  const size_t modulusSize = sizeof(cgbn_mem_t<params::BITS>);
+  const size_t resultsSize = sizeof(cgbn_mem_t<params::BITS>)*instance_count;
+  const size_t inputsSize = sizeof(input_t)*instance_count;
+  result->error = CUDA_CHECK(cudaMalloc((void **)&(result->gpuInputs), inputsSize));
+  if (result->error != NULL) {
+    return result;
+  }
+  result->error = CUDA_CHECK(cudaMalloc((void **)&(result->gpuResults), resultsSize));
+  if (result->error != NULL) {
+    return result;
+  }
+  result->error = CUDA_CHECK(cudaMalloc((void **)&(result->gpuModulus), modulusSize));
+  if (result->error != NULL) {
+    return result;
+  }
+
+  result->error = CUDA_CHECK(cudaMemcpy((void *)result->gpuInputs, inputs, inputsSize, cudaMemcpyHostToDevice));
+  if (result->error != NULL) {
+    return result;
+  }
+
+  // Currently, we're copying to the modulus before each kernel launch
+  // I'm not sure how to handle benchmarking with two groups...
+  // Two groups would require two separate kernel launches, and if they have
+  // different numbers of bits, they would also require two different CGBN
+  // environments... Basically, two different instantiations of the class.
+  result->error = CUDA_CHECK(cudaMemcpy((void *)result->gpuModulus, modulus, modulusSize, cudaMemcpyHostToDevice));
+  if (result->error != NULL) {
+    return result;
+  }
+
+  // create a cgbn_error_report for CGBN to report back errors
+  result->error = CUDA_CHECK(cgbn_error_report_alloc(&(result->report)));
+  if (result->error != NULL) {
+    return result;
+  }
+
+  return result;
+}
+
+// Run powm kernel
+// Blocks until kernel execution finishes, then copies results from device to host
+// To call this, you should have prepared a kernel launch with upload_powm
+// and waited for the returned struct to be populated
+// The method will only work properly with a valid (i.e. non-error) 
+// powm_upload_results_t
+// The results will be placed in the passed results pointer after the kernel run
+template<class params>
+const char* run_powm(powm_upload_results_t<params> *upload, void *results) {
+  typedef typename powm_odd_t<params>::input_t input_t;
+
+  const int32_t              TPB=(params::TPB==0) ? 128 : params::TPB;    // default threads per block to 128
+  const int32_t              TPI=params::TPI, IPB=TPB/TPI;                // IPB is instances per block
+
+  const size_t resultsSize = sizeof(cgbn_mem_t<params::BITS>)*upload->instance_count;
+
+  // launch kernel with blocks=ceil(instance_count/IPB) and threads=TPB
+  // We'll try a launch with just 1 instance, and see if that access is still illegal
+  // Probably the memory is not getting uploaded all in one chunk, as it should be.
+  kernel_powm_odd<params><<<(upload->instance_count+IPB-1)/IPB, TPB>>>(upload->report, upload->gpuInputs, upload->gpuModulus, upload->gpuResults, upload->instance_count);
+
+  // error report uses managed memory, so we sync the device (or stream) and check for cgbn errors
+  // Note: This should probably only happen in debug builds, as the error 
+  // report might not be necessary in normal usage
+  CUDA_CHECK_RETURN(cudaDeviceSynchronize());
+  CGBN_CHECK_RETURN(upload->report);
+
+  // The kernel ran successfully, so we get the results off the GPU
+  CUDA_CHECK_RETURN(cudaMemcpy(results, upload->gpuResults, resultsSize, cudaMemcpyDeviceToHost));
+
+  // We don't need these GPU buffers anymore, as the kernel has run
+  // Does this free the buffers properly? I have concerns about correctness here
+  CUDA_CHECK_RETURN(cudaFree((void*)upload->gpuInputs));
+  CUDA_CHECK_RETURN(cudaFree((void*)upload->gpuResults));
+  CUDA_CHECK_RETURN(cudaFree((void*)upload->gpuModulus));
+  CUDA_CHECK_RETURN(cgbn_error_report_free(upload->report));
+  free(upload);
+  return NULL;
+}
+
+typedef powm_params_t<32, 2048, 5> params2048;
+typedef powm_params_t<32, 4096, 5> params4096;
+
+// All the methods used in cgo should have extern "C" linkage to avoid
+// implementation-specific name mangling
+// This makes them more straightforward to load from the shared object
+extern "C" {
+  // 2K BITS
+  kernel_return* powm_2048(const void *prime, const void *instances, const uint32_t instance_count) {
+    // Upload data
+    auto upload = upload_powm<params2048>(prime, instances, instance_count);
+
+    // Run kernel
+    kernel_return *kr = (kernel_return*)malloc(sizeof(*kr));
+    void *results_mem = malloc(sizeof(cgbn_mem_t<2048>) * instance_count);
+    kr->error = run_powm<params2048>(upload, results_mem);
+    kr->results = results_mem;
+    return kr;
+  }
+
+  // 4K BITS
+  kernel_return* powm_4096(const void *prime, const void *instances, const uint32_t instance_count) {
+    // Upload data
+    auto upload = upload_powm<params4096>(prime, instances, instance_count);
+
+    // Run kernel
+    kernel_return *kr = (kernel_return*)malloc(sizeof(*kr));
+    void *results_mem = malloc(sizeof(cgbn_mem_t<4096>) * instance_count);
+    kr->error = run_powm<params4096>(upload, results_mem);
+    kr->results = results_mem;
+    return kr;
+  }
+
+  // Call this after execution has completed to write out profile information to the disk
+  const char* stopProfiling() {
+    CUDA_CHECK_RETURN(cudaProfilerStop());
+    return NULL;
+  }
+
+  const char* startProfiling() {
+    CUDA_CHECK_RETURN(cudaProfilerStart());
+    return NULL;
+  }
+
+  const char* resetDevice() {
+    CUDA_CHECK_RETURN(cudaDeviceReset());
+    return NULL;
+  }
+}
+