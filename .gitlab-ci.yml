# From: https://about.gitlab.com/2017/09/21/how-to-create-ci-cd-pipeline-with-autodeploy-to-kubernetes-using-gitlab-and-helm/

cache:
  untracked: true
  key: "$CI_BUILD_REF_NAME"
  paths:
    - vendor/

variables:
  REPO_DIR: gitlab.com/elixxir
  REPO_NAME: gpumathsnative
  DOCKER_IMAGE: elixxirlabs/cuda-go:go1.16-cuda11.1

before_script:
  - echo $CI_BUILD_REF
  - echo $CI_PROJECT_DIR
  - echo $PWD
  - echo $USER
  - eval $(ssh-agent -s)
  - echo "$SSH_PRIVATE_KEY" | tr -d '\r' | ssh-add - > /dev/null
  - mkdir -p ~/.ssh
  - chmod 700 ~/.ssh
<<<<<<< HEAD
  - ssh-keyscan -t rsa $GITLAB_SERVER > ~/.ssh/known_hosts
  - git config --global url."git@$GITLAB_SERVER:".insteadOf "https://gitlab.com/"
  - git config --global url."git@$GITLAB_SERVER:".insteadOf "https://git.xx.network/"
=======
  - ssh-keyscan -t rsa gitlab.com > ~/.ssh/known_hosts
  - git config --global url."git@$GITLAB_SERVER:".insteadOf "https://gitlab.com/"
  - git config --global url."git@$GITLAB_SERVER:".insteadOf "https://git.xx.network/" --add
>>>>>>> 29abe570

stages:
  - setup
  - trigger_integration

setup:
  stage: setup
  image: $DOCKER_IMAGE
  except:
    - tags
  script:
    - cd cgbnBindings/powm
    - make turing
    - make devinstall
  artifacts:
    paths:
     - lib/

# TODO(?): have server pull in the latest from release/master automatically for this pipeline, if possible
trigger_integration:
  stage: trigger_integration
  trigger:
    project: elixxir/integration
    branch: $CI_COMMIT_REF_NAME
  only:
    - release
    - master<|MERGE_RESOLUTION|>--- conflicted
+++ resolved
@@ -20,15 +20,9 @@
   - echo "$SSH_PRIVATE_KEY" | tr -d '\r' | ssh-add - > /dev/null
   - mkdir -p ~/.ssh
   - chmod 700 ~/.ssh
-<<<<<<< HEAD
-  - ssh-keyscan -t rsa $GITLAB_SERVER > ~/.ssh/known_hosts
-  - git config --global url."git@$GITLAB_SERVER:".insteadOf "https://gitlab.com/"
-  - git config --global url."git@$GITLAB_SERVER:".insteadOf "https://git.xx.network/"
-=======
   - ssh-keyscan -t rsa gitlab.com > ~/.ssh/known_hosts
   - git config --global url."git@$GITLAB_SERVER:".insteadOf "https://gitlab.com/"
   - git config --global url."git@$GITLAB_SERVER:".insteadOf "https://git.xx.network/" --add
->>>>>>> 29abe570
 
 stages:
   - setup
